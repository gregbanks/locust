# encoding: utf-8

import json
import os.path
from time import time
from gevent import wsgi
<<<<<<< HEAD
from locust.stats import RequestStats, percentile
=======
from locust.stats import RequestStats
from locust import version
>>>>>>> 84d1254f

from flask import Flask, make_response, request, render_template
app = Flask("Locust Monitor")
app.debug = True
app.root_path = os.path.dirname(os.path.abspath(__file__))

_locust = None
_num_clients = None
_num_requests = None
_hatch_rate = None
_request_stats_context_cache = {}


@app.route('/')
def index():
    from core import locust_runner, MasterLocustRunner
    is_distributed = isinstance(locust_runner, MasterLocustRunner)
    if is_distributed:
        slave_count = locust_runner.slave_count
    else:
        slave_count = 0
    
    return render_template("index.html",
        state=locust_runner.state,
        is_distributed=is_distributed,
        slave_count=slave_count,
        user_count=locust_runner.user_count,
        version=version
    )

@app.route('/swarm', methods=["POST"])
def swarm():
    assert request.method == "POST"
    from core import locust_runner
    
    locust_count = int(request.form["locust_count"])
    hatch_rate = float(request.form["hatch_rate"])
    locust_runner.start_hatching(locust_count, hatch_rate)
    response = make_response(json.dumps({'success':True, 'message': 'Swarming started'}))
    response.headers["Content-type"] = "application/json"
    return response

@app.route('/stop')
def stop():
    from core import locust_runner
    locust_runner.stop()
    response = make_response(json.dumps({'success':True, 'message': 'Test stopped'}))
    response.headers["Content-type"] = "application/json"
    return response

@app.route("/stats/requests/csv")
def request_stats_csv():
    from core import locust_runner
    
    rows = [
        ",".join([
            '"Name"',
            '"# requests"',
            '"# failures"',
            '"Median response time"',
            '"Average response time"',
            '"Min response time"', 
            '"Max response time"',
            '"Average Content-Length"',
            '"Reqests/s"',
        ])
    ]
    
    for s in list(locust_runner.request_stats.itervalues()) + [RequestStats.sum_stats("Total")]:
        rows.append('"%s",%i,%i,%i,%i,%i,%i,%i,%.2f' % (
            s.name,
            s.num_reqs,
            s.num_failures,
            s.median_response_time,
            s.avg_response_time,
            s.min_response_time or 0,
            s.avg_content_length,
            s.max_response_time,
            s.total_rps,
        ))
    
    response = make_response("\n".join(rows))
    response.headers["Content-type"] = "text/csv"
    return response

@app.route("/stats/distribution/csv")
def distribution_stats_csv():
    from core import locust_runner
    
    rows = [",".join((
        '"Name"',
        '"# requests"',
        '"50%"',
        '"66%"',
        '"75%"',
        '"80%"',
        '"90%"',
        '"95%"',
        '"98%"',
        '"99%"',
        '"100%"',
    ))]
    for s in list(locust_runner.request_stats.itervalues()) + [RequestStats.sum_stats("Total")]:
        rows.append(s.percentile(tpl='"%s",%i,%i,%i,%i,%i,%i,%i,%i,%i,%i'))
    
    response = make_response("\n".join(rows))
    response.headers["Content-type"] = "text/csv"
    return response

@app.route('/stats/requests')
def request_stats():
    global _request_stats_context_cache
    from core import locust_runner, MasterLocustRunner
    
    if not _request_stats_context_cache or _request_stats_context_cache["time"] < time() - 2:
        stats = []
        total = RequestStats.sum_stats("Total")
        for s in list(locust_runner.request_stats.itervalues()) + [total]:
            stats.append({
                "name": s.name,
                "num_reqs": s.num_reqs,
                "num_failures": s.num_failures,
                "avg_response_time": s.avg_response_time,
                "min_response_time": s.min_response_time,
                "max_response_time": s.max_response_time,
                "current_rps": s.current_rps,
                "median_response_time": s.median_response_time,
                "avg_content_length": s.avg_content_length,
            })
        
        report = {"stats":stats, "errors":list(locust_runner.errors.iteritems())}
        if stats:
            report["total_rps"] = stats[len(stats)-1]["current_rps"]
            try:
                report["fail_ratio"] = float(stats[len(stats)-1]["num_failures"]) / stats[len(stats)-1]["num_reqs"]
            except ZeroDivisionError:
                if stats[len(stats)-1]["num_failures"] > 0:
                    report["fail_ratio"] = 100
                else:
                    report["fail_ratio"] = 0
        
        is_distributed = isinstance(locust_runner, MasterLocustRunner)
        if is_distributed:
            report["slave_count"] = locust_runner.slave_count
        
        report["state"] = locust_runner.state
        report["user_count"] = locust_runner.user_count
        
        # percentile stats
        response_time_list = total.create_response_times_list()
        report["response_time_percentile_80"] = percentile(response_time_list, 0.80)
        report["response_time_percentile_95"] = percentile(response_time_list, 0.95)
        
        _request_stats_context_cache = {"time": time(), "report": report}
    else:
        report = _request_stats_context_cache["report"]
    return json.dumps(report)

def start(locust, hatch_rate, num_clients, num_requests):
    global _locust, _hatch_rate, _num_clients, _num_requests
    _locust = locust
    _hatch_rate = hatch_rate
    _num_clients = num_clients
    _num_requests = num_requests
    wsgi.WSGIServer(('', 8089), app, log=None).serve_forever()
<|MERGE_RESOLUTION|>--- conflicted
+++ resolved
@@ -1,177 +1,173 @@
-# encoding: utf-8
-
-import json
-import os.path
-from time import time
-from gevent import wsgi
-<<<<<<< HEAD
-from locust.stats import RequestStats, percentile
-=======
-from locust.stats import RequestStats
-from locust import version
->>>>>>> 84d1254f
-
-from flask import Flask, make_response, request, render_template
-app = Flask("Locust Monitor")
-app.debug = True
-app.root_path = os.path.dirname(os.path.abspath(__file__))
-
-_locust = None
-_num_clients = None
-_num_requests = None
-_hatch_rate = None
-_request_stats_context_cache = {}
-
-
-@app.route('/')
-def index():
-    from core import locust_runner, MasterLocustRunner
-    is_distributed = isinstance(locust_runner, MasterLocustRunner)
-    if is_distributed:
-        slave_count = locust_runner.slave_count
-    else:
-        slave_count = 0
-    
-    return render_template("index.html",
-        state=locust_runner.state,
-        is_distributed=is_distributed,
-        slave_count=slave_count,
-        user_count=locust_runner.user_count,
-        version=version
-    )
-
-@app.route('/swarm', methods=["POST"])
-def swarm():
-    assert request.method == "POST"
-    from core import locust_runner
-    
-    locust_count = int(request.form["locust_count"])
-    hatch_rate = float(request.form["hatch_rate"])
-    locust_runner.start_hatching(locust_count, hatch_rate)
-    response = make_response(json.dumps({'success':True, 'message': 'Swarming started'}))
-    response.headers["Content-type"] = "application/json"
-    return response
-
-@app.route('/stop')
-def stop():
-    from core import locust_runner
-    locust_runner.stop()
-    response = make_response(json.dumps({'success':True, 'message': 'Test stopped'}))
-    response.headers["Content-type"] = "application/json"
-    return response
-
-@app.route("/stats/requests/csv")
-def request_stats_csv():
-    from core import locust_runner
-    
-    rows = [
-        ",".join([
-            '"Name"',
-            '"# requests"',
-            '"# failures"',
-            '"Median response time"',
-            '"Average response time"',
-            '"Min response time"', 
-            '"Max response time"',
-            '"Average Content-Length"',
-            '"Reqests/s"',
-        ])
-    ]
-    
-    for s in list(locust_runner.request_stats.itervalues()) + [RequestStats.sum_stats("Total")]:
-        rows.append('"%s",%i,%i,%i,%i,%i,%i,%i,%.2f' % (
-            s.name,
-            s.num_reqs,
-            s.num_failures,
-            s.median_response_time,
-            s.avg_response_time,
-            s.min_response_time or 0,
-            s.avg_content_length,
-            s.max_response_time,
-            s.total_rps,
-        ))
-    
-    response = make_response("\n".join(rows))
-    response.headers["Content-type"] = "text/csv"
-    return response
-
-@app.route("/stats/distribution/csv")
-def distribution_stats_csv():
-    from core import locust_runner
-    
-    rows = [",".join((
-        '"Name"',
-        '"# requests"',
-        '"50%"',
-        '"66%"',
-        '"75%"',
-        '"80%"',
-        '"90%"',
-        '"95%"',
-        '"98%"',
-        '"99%"',
-        '"100%"',
-    ))]
-    for s in list(locust_runner.request_stats.itervalues()) + [RequestStats.sum_stats("Total")]:
-        rows.append(s.percentile(tpl='"%s",%i,%i,%i,%i,%i,%i,%i,%i,%i,%i'))
-    
-    response = make_response("\n".join(rows))
-    response.headers["Content-type"] = "text/csv"
-    return response
-
-@app.route('/stats/requests')
-def request_stats():
-    global _request_stats_context_cache
-    from core import locust_runner, MasterLocustRunner
-    
-    if not _request_stats_context_cache or _request_stats_context_cache["time"] < time() - 2:
-        stats = []
-        total = RequestStats.sum_stats("Total")
-        for s in list(locust_runner.request_stats.itervalues()) + [total]:
-            stats.append({
-                "name": s.name,
-                "num_reqs": s.num_reqs,
-                "num_failures": s.num_failures,
-                "avg_response_time": s.avg_response_time,
-                "min_response_time": s.min_response_time,
-                "max_response_time": s.max_response_time,
-                "current_rps": s.current_rps,
-                "median_response_time": s.median_response_time,
-                "avg_content_length": s.avg_content_length,
-            })
-        
-        report = {"stats":stats, "errors":list(locust_runner.errors.iteritems())}
-        if stats:
-            report["total_rps"] = stats[len(stats)-1]["current_rps"]
-            try:
-                report["fail_ratio"] = float(stats[len(stats)-1]["num_failures"]) / stats[len(stats)-1]["num_reqs"]
-            except ZeroDivisionError:
-                if stats[len(stats)-1]["num_failures"] > 0:
-                    report["fail_ratio"] = 100
-                else:
-                    report["fail_ratio"] = 0
-        
-        is_distributed = isinstance(locust_runner, MasterLocustRunner)
-        if is_distributed:
-            report["slave_count"] = locust_runner.slave_count
-        
-        report["state"] = locust_runner.state
-        report["user_count"] = locust_runner.user_count
-        
-        # percentile stats
-        response_time_list = total.create_response_times_list()
-        report["response_time_percentile_80"] = percentile(response_time_list, 0.80)
-        report["response_time_percentile_95"] = percentile(response_time_list, 0.95)
-        
-        _request_stats_context_cache = {"time": time(), "report": report}
-    else:
-        report = _request_stats_context_cache["report"]
-    return json.dumps(report)
-
-def start(locust, hatch_rate, num_clients, num_requests):
-    global _locust, _hatch_rate, _num_clients, _num_requests
-    _locust = locust
-    _hatch_rate = hatch_rate
-    _num_clients = num_clients
-    _num_requests = num_requests
-    wsgi.WSGIServer(('', 8089), app, log=None).serve_forever()
+# encoding: utf-8
+
+import json
+import os.path
+from time import time
+from gevent import wsgi
+from locust.stats import RequestStats, percentile
+from locust import version
+
+from flask import Flask, make_response, request, render_template
+app = Flask("Locust Monitor")
+app.debug = True
+app.root_path = os.path.dirname(os.path.abspath(__file__))
+
+_locust = None
+_num_clients = None
+_num_requests = None
+_hatch_rate = None
+_request_stats_context_cache = {}
+
+
+@app.route('/')
+def index():
+    from core import locust_runner, MasterLocustRunner
+    is_distributed = isinstance(locust_runner, MasterLocustRunner)
+    if is_distributed:
+        slave_count = locust_runner.slave_count
+    else:
+        slave_count = 0
+    
+    return render_template("index.html",
+        state=locust_runner.state,
+        is_distributed=is_distributed,
+        slave_count=slave_count,
+        user_count=locust_runner.user_count,
+        version=version
+    )
+
+@app.route('/swarm', methods=["POST"])
+def swarm():
+    assert request.method == "POST"
+    from core import locust_runner
+    
+    locust_count = int(request.form["locust_count"])
+    hatch_rate = float(request.form["hatch_rate"])
+    locust_runner.start_hatching(locust_count, hatch_rate)
+    response = make_response(json.dumps({'success':True, 'message': 'Swarming started'}))
+    response.headers["Content-type"] = "application/json"
+    return response
+
+@app.route('/stop')
+def stop():
+    from core import locust_runner
+    locust_runner.stop()
+    response = make_response(json.dumps({'success':True, 'message': 'Test stopped'}))
+    response.headers["Content-type"] = "application/json"
+    return response
+
+@app.route("/stats/requests/csv")
+def request_stats_csv():
+    from core import locust_runner
+    
+    rows = [
+        ",".join([
+            '"Name"',
+            '"# requests"',
+            '"# failures"',
+            '"Median response time"',
+            '"Average response time"',
+            '"Min response time"', 
+            '"Max response time"',
+            '"Average Content-Length"',
+            '"Reqests/s"',
+        ])
+    ]
+    
+    for s in list(locust_runner.request_stats.itervalues()) + [RequestStats.sum_stats("Total")]:
+        rows.append('"%s",%i,%i,%i,%i,%i,%i,%i,%.2f' % (
+            s.name,
+            s.num_reqs,
+            s.num_failures,
+            s.median_response_time,
+            s.avg_response_time,
+            s.min_response_time or 0,
+            s.avg_content_length,
+            s.max_response_time,
+            s.total_rps,
+        ))
+    
+    response = make_response("\n".join(rows))
+    response.headers["Content-type"] = "text/csv"
+    return response
+
+@app.route("/stats/distribution/csv")
+def distribution_stats_csv():
+    from core import locust_runner
+    
+    rows = [",".join((
+        '"Name"',
+        '"# requests"',
+        '"50%"',
+        '"66%"',
+        '"75%"',
+        '"80%"',
+        '"90%"',
+        '"95%"',
+        '"98%"',
+        '"99%"',
+        '"100%"',
+    ))]
+    for s in list(locust_runner.request_stats.itervalues()) + [RequestStats.sum_stats("Total")]:
+        rows.append(s.percentile(tpl='"%s",%i,%i,%i,%i,%i,%i,%i,%i,%i,%i'))
+    
+    response = make_response("\n".join(rows))
+    response.headers["Content-type"] = "text/csv"
+    return response
+
+@app.route('/stats/requests')
+def request_stats():
+    global _request_stats_context_cache
+    from core import locust_runner, MasterLocustRunner
+    
+    if not _request_stats_context_cache or _request_stats_context_cache["time"] < time() - 2:
+        stats = []
+        total = RequestStats.sum_stats("Total")
+        for s in list(locust_runner.request_stats.itervalues()) + [total]:
+            stats.append({
+                "name": s.name,
+                "num_reqs": s.num_reqs,
+                "num_failures": s.num_failures,
+                "avg_response_time": s.avg_response_time,
+                "min_response_time": s.min_response_time,
+                "max_response_time": s.max_response_time,
+                "current_rps": s.current_rps,
+                "median_response_time": s.median_response_time,
+                "avg_content_length": s.avg_content_length,
+            })
+        
+        report = {"stats":stats, "errors":list(locust_runner.errors.iteritems())}
+        if stats:
+            report["total_rps"] = stats[len(stats)-1]["current_rps"]
+            try:
+                report["fail_ratio"] = float(stats[len(stats)-1]["num_failures"]) / stats[len(stats)-1]["num_reqs"]
+            except ZeroDivisionError:
+                if stats[len(stats)-1]["num_failures"] > 0:
+                    report["fail_ratio"] = 100
+                else:
+                    report["fail_ratio"] = 0
+        
+        is_distributed = isinstance(locust_runner, MasterLocustRunner)
+        if is_distributed:
+            report["slave_count"] = locust_runner.slave_count
+        
+        report["state"] = locust_runner.state
+        report["user_count"] = locust_runner.user_count
+        
+        # percentile stats
+        response_time_list = total.create_response_times_list()
+        report["response_time_percentile_80"] = percentile(response_time_list, 0.80)
+        report["response_time_percentile_95"] = percentile(response_time_list, 0.95)
+        
+        _request_stats_context_cache = {"time": time(), "report": report}
+    else:
+        report = _request_stats_context_cache["report"]
+    return json.dumps(report)
+
+def start(locust, hatch_rate, num_clients, num_requests):
+    global _locust, _hatch_rate, _num_clients, _num_requests
+    _locust = locust
+    _hatch_rate = hatch_rate
+    _num_clients = num_clients
+    _num_requests = num_requests
+    wsgi.WSGIServer(('', 8089), app, log=None).serve_forever()